--- conflicted
+++ resolved
@@ -165,7 +165,6 @@
 
         return X_cand, return_utilities, X, y, simulate
 
-<<<<<<< HEAD
     def _validate_clf(self, X, y):
         """Validate if clf is a classifier or create a new clf and fit X and y.
 
@@ -177,10 +176,6 @@
         y : array-like of shape (n_samples)
             Labels of the input samples 'X'. There may be missing labels.
         """
-=======
-    def _validate_clf(self, X, y, sample_weight):
-        # check if clf is a classifier
->>>>>>> ff3b4af4
         if X is not None and y is not None:
             if self.clf is None:
                 self.clf_ = PWC(
