import copy
import warnings
from collections.abc import Iterable

import numpy as np
import sklearn
from sklearn.utils.validation import check_array, column_or_1d, \
    assert_all_finite, check_consistent_length
<<<<<<< HEAD

from ._label import MISSING_LABEL, check_missing_label
=======
# Define constant for missing label used throughout the package.
MISSING_LABEL = np.nan
>>>>>>> 289b5346


def check_scalar(x, name, target_type, min_inclusive=True, max_inclusive=True,
                 min_val=None, max_val=None):
    """Validate scalar parameters type and value.

    Parameters
    ----------
    x : object
        The scalar parameter to validate.
    name : str
        The name of the parameter to be printed in error messages.
    target_type : type or tuple
        Acceptable data types for the parameter.
    min_val : float or int, optional (default=None)
        The minimum valid value the parameter can take. If None (default) it
        is implied that the parameter does not have a lower bound.
    min_inclusive : bool, optional (default=True)
        If true, the minimum valid value is inclusive, otherwise exclusive.
    max_val : float or int, optional (default=None)
        The maximum valid value the parameter can take. If None (default) it
        is implied that the parameter does not have an upper bound.
    max_inclusive : bool, optional (default=True)
        If true, the maximum valid value is inclusive, otherwise exclusive.

    Raises
    -------
    TypeError
        If the parameter's type does not match the desired type.
    ValueError
        If the parameter's value violates the given bounds.
    """
    if not isinstance(x, target_type):
        raise TypeError('`{}` must be an instance of {}, not {}.'
                        .format(name, target_type, type(x)))
    if min_inclusive:
        if min_val is not None and x < min_val:
            raise ValueError('`{}`= {}, must be >= '
                             '{}.'.format(name, x, min_val))
    else:
        if min_val is not None and x <= min_val:
            raise ValueError('`{}`= {}, must be > '
                             '{}.'.format(name, x, min_val))

    if max_inclusive:
        if max_val is not None and x > max_val:
            raise ValueError('`{}`= {}, must be <= '
                             '{}.'.format(name, x, max_val))
    else:
        if max_val is not None and x >= max_val:
            raise ValueError('`{}`= {}, must be < '
                             '{}.'.format(name, x, max_val))


def check_classifier_params(classes, missing_label, cost_matrix=None):
    """Check whether the parameters are compatible to each other (only if
    `classes` is not None).

    Parameters
    ----------
    classes : array-like, shape (n_classes)
        Array of class labels.
    missing_label : {number, str, None, np.nan}
        Symbol to represent a missing label.
    cost_matrix : array-like, shape (n_classes, n_classes), default=None
        Cost matrix. If None, cost matrix will be not checked.
    """
    check_missing_label(missing_label)
    if classes is not None:
        check_classes(classes)
        dtype = np.append(classes, missing_label).dtype
        check_missing_label(missing_label, target_type=dtype, name='classes')
        if cost_matrix is not None:
            check_cost_matrix(cost_matrix=cost_matrix, n_classes=len(classes))
    else:
        if cost_matrix is not None:
            raise ValueError("You cannot specify 'cost_matrix' without "
                             "specifying 'classes'.")


def check_classes(classes):
    """Check whether class labels are uniformly strings or numbers.

    Parameters
    ----------
    classes : array-like, shape (n_classes)
        Array of class labels.
    """
    if not isinstance(classes, Iterable):
        raise TypeError(
            "'classes' is not iterable. Got {}".format(type(classes)))
    try:
        classes_sorted = np.array(sorted(set(classes)))
        if len(classes) != len(classes_sorted):
            raise ValueError("Duplicate entries in 'classes'.")
    except TypeError:
        types = sorted(t.__qualname__ for t in set(type(v) for v in classes))
        raise TypeError(
            "'classes' must be uniformly strings or numbers. Got {}".format(
                types))


def check_class_prior(class_prior, n_classes):
    """Check if the class_prior is a valid prior.

    Parameters
    ----------
    class_prior : numeric | array_like, shape (n_classes)
        A class prior.
    n_classes : int
        The number of classes.

    Returns
    -------
    class_prior : np.ndarray, shape (n_classes)
        Numpy array as prior.
    """
    if class_prior is None:
        raise TypeError("'class_prior' must not be None.")
    check_scalar(n_classes, name='n_classes', target_type=int, min_val=1)
    if np.isscalar(class_prior):
        check_scalar(class_prior, name='class_prior',
                     target_type=(int, float), min_val=0)
        class_prior = np.array([class_prior] * n_classes)
    else:
        class_prior = check_array(class_prior, ensure_2d=False)
        is_negative = np.sum(class_prior < 0)
        if class_prior.shape != (n_classes,) or is_negative:
            raise ValueError("`class_prior` must be either a non-negative"
                             "float or a list of `n_classes` non-negative "
                             "floats.")
    return class_prior.reshape(-1)


def check_cost_matrix(cost_matrix, n_classes, only_non_negative=False,
                      contains_non_zero=False, diagonal_is_zero=False):
    """Check whether cost matrix has shape `(n_classes, n_classes)`.

    Parameters
    ----------
    cost_matrix : array-like, shape (n_classes, n_classes)
        Cost matrix.
    n_classes : int
        Number of classes.
    only_non_negative : bool, optional (default=True)
        This parameter determines whether the matrix must contain only non
        negative cost entries.
    contains_non_zero : bool, optional (default=True)
        This parameter determines whether the matrix must contain at least on
        non-zero cost entry.
    diagonal_is_zero : bool, optional (default=True)
        This parameter determines whether the diagonal cost entries must be
        zero.

    Returns
    -------
    cost_matrix_new : np.ndarray, shape (n_classes, n_classes)
        Numpy array as cost matrix.
    """
    check_scalar(n_classes, target_type=int, name='n_classes', min_val=1)
    cost_matrix_new = check_array(np.array(cost_matrix, dtype=float),
                                  ensure_2d=True)
    if cost_matrix_new.shape != (n_classes, n_classes):
        raise ValueError(
            "'cost_matrix' must have shape ({}, {}). "
            "Got {}.".format(n_classes, n_classes, cost_matrix_new.shape))
    if np.sum(cost_matrix_new < 0) > 0:
        if only_non_negative:
            raise ValueError(
                "'cost_matrix' must contain only non-negative cost entries."
            )
        else:
            warnings.warn(
                "'cost_matrix' contains negative cost entries."
            )
    if n_classes != 1 and np.sum(cost_matrix_new != 0) == 0:
        if contains_non_zero:
            raise ValueError(
                    "'cost_matrix' must contain at least one non-zero cost "
                    "entry."
                )
        else:
            warnings.warn(
                "'cost_matrix' contains contains no non-zero cost entry."
            )
    if np.sum(np.diag(cost_matrix_new) != 0) > 0:
        if diagonal_is_zero:
            raise ValueError(
                "'cost_matrix' must contain only cost entries being zero on "
                "its diagonal."
            )
        else:
            warnings.warn(
                "'cost_matrix' contains non-zero cost entries on its diagonal."
            )
    return cost_matrix_new


def check_X_y(X=None, y=None, X_cand=None, sample_weight=None,
              sample_weight_cand=None,
              accept_sparse=False, *, accept_large_sparse=True,
              dtype="numeric", order=None, copy=False, force_all_finite=True,
              ensure_2d=True, allow_nd=False, multi_output=False,
              allow_nan=None, ensure_min_samples=1, ensure_min_features=1,
              y_numeric=False, estimator=None, missing_label=MISSING_LABEL):
    """Input validation for standard estimators.

    Checks X and y for consistent length, enforces X to be 2D and y 1D. By
    default, X is checked to be non-empty and containing only finite values.
    Standard input checks are also applied to y, such as checking that y
    does not have np.nan or np.inf targets. For multi-label y, set
    multi_output=True to allow 2D and sparse y. If the dtype of X is
    object, attempt converting to float, raising on failure.

    Parameters
    ----------
    X : nd-array, list or sparse matrix
        Labeled input data.

    y : nd-array, list or sparse matrix
        Labels for X.

    X_cand : nd-array, list or sparse matrix (default=None)
        Unlabeled input data

    sample_weight : array-like of shape (n_samples,) (default=None)
            Sample weights.

    sample_weight_cand : array-like of shape (n_candidates,) (default=None)
            Sample weights of the candidates.

    accept_sparse : string, boolean or list of string (default=False)
        String[s] representing allowed sparse matrix formats, such as 'csc',
        'csr', etc. If the input is sparse but not in the allowed format,
        it will be converted to the first listed format. True allows the input
        to be any format. False means that a sparse matrix input will
        raise an error.

    accept_large_sparse : bool (default=True)
        If a CSR, CSC, COO or BSR sparse matrix is supplied and accepted by
        accept_sparse, accept_large_sparse will cause it to be accepted only
        if its indices are stored with a 32-bit dtype.

        .. versionadded:: 0.20

    dtype : string, type, list of types or None (default="numeric")
        Data type of result. If None, the dtype of the input is preserved.
        If "numeric", dtype is preserved unless array.dtype is object.
        If dtype is a list of types, conversion on the first type is only
        performed if the dtype of the input is not in the list.

    order : 'F', 'C' or None (default=None)
        Whether an array will be forced to be fortran or c-style.

    copy : boolean (default=False)
        Whether a forced copy will be triggered. If copy=False, a copy might
        be triggered by a conversion.

    force_all_finite : boolean or 'allow-nan', (default=True)
        Whether to raise an error on np.inf, np.nan, pd.NA in X. This parameter
        does not influence whether y can have np.inf, np.nan, pd.NA values.
        The possibilities are:

        - True: Force all values of X to be finite.
        - False: accepts np.inf, np.nan, pd.NA in X.
        - 'allow-nan': accepts only np.nan or pd.NA values in X. Values cannot
          be infinite.

        .. versionadded:: 0.20
           ``force_all_finite`` accepts the string ``'allow-nan'``.

        .. versionchanged:: 0.23
           Accepts `pd.NA` and converts it into `np.nan`

    ensure_2d : boolean (default=True)
        Whether to raise a value error if X is not 2D.

    allow_nd : boolean (default=False)
        Whether to allow X.ndim > 2.

    multi_output : boolean (default=False)
        Whether to allow 2D y (array or sparse matrix). If false, y will be
        validated as a vector. y cannot have np.nan or np.inf values if
        multi_output=True.

    allow_nan : boolean (default=None)
        Whether to allow np.nan in y.

    ensure_min_samples : int (default=1)
        Make sure that X has a minimum number of samples in its first
        axis (rows for a 2D array).

    ensure_min_features : int (default=1)
        Make sure that the 2D array has some minimum number of features
        (columns). The default value of 1 rejects empty datasets.
        This check is only enforced when X has effectively 2 dimensions or
        is originally 1D and ``ensure_2d`` is True. Setting to 0 disables
        this check.

    y_numeric : boolean (default=False)
        Whether to ensure that y has a numeric type. If dtype of y is object,
        it is converted to float64. Should only be used for regression
        algorithms.

    estimator : str or estimator instance (default=None)
        If passed, include the name of the estimator in warning messages.

    missing_label : {scalar, string, np.nan, None}, (default=np.nan)
        Value to represent a missing label.

    Returns
    -------
    X_converted : object
        The converted and validated X.

    y_converted : object
        The converted and validated y.

    X_cand : object
        The converted and validated X_cand
        Only returned if X_cand is not None.

    sample_weight : np.ndarray
        The converted and validated sample_weight.

    sample_weight_cand : np.ndarray
        The converted and validated sample_weight_cand.
        Only returned if X_cand is not None.
    """
    if allow_nan is None:
        allow_nan = True if missing_label is np.nan else False
    if X is not None:
        X = check_array(X, accept_sparse=accept_sparse,
                        accept_large_sparse=accept_large_sparse,
                        dtype=dtype, order=order, copy=copy,
                        force_all_finite=force_all_finite,
                        ensure_2d=ensure_2d, allow_nd=allow_nd,
                        ensure_min_samples=ensure_min_samples,
                        ensure_min_features=ensure_min_features,
                        estimator=estimator)
    if y is not None:
        if multi_output:
            y = check_array(y, accept_sparse='csr', force_all_finite=True,
                            ensure_2d=False, dtype=None)
        else:
            y = column_or_1d(y, warn=True)
            assert_all_finite(y, allow_nan=allow_nan)
        if y_numeric and y.dtype.kind == 'O':
            y = y.astype(np.float64)
    if X is not None and y is not None:
        check_consistent_length(X, y)
        if sample_weight is None:
            sample_weight = np.ones(y.shape)
        sample_weight = check_array(sample_weight, ensure_2d=False)
        check_consistent_length(y, sample_weight)
        if y.ndim > 1 and y.shape[1] > 1 or \
                sample_weight.ndim > 1 and sample_weight.shape[1] > 1:
            check_consistent_length(y.T, sample_weight.T)

    if X_cand is not None:
        X_cand = check_array(X_cand, accept_sparse=accept_sparse,
                             accept_large_sparse=accept_large_sparse,
                             dtype=dtype, order=order, copy=copy,
                             force_all_finite=force_all_finite,
                             ensure_2d=ensure_2d, allow_nd=allow_nd,
                             ensure_min_samples=ensure_min_samples,
                             ensure_min_features=ensure_min_features,
                             estimator=estimator)
        if X is not None and X_cand.shape[1] != X.shape[1]:
            raise ValueError("The number of features of X_cand does not match"
                             "the number of features of X")

        if sample_weight_cand is None:
            sample_weight_cand = np.ones(len(X_cand))
        sample_weight_cand = check_array(sample_weight_cand, ensure_2d=False)
        check_consistent_length(X_cand, sample_weight_cand)

    if X_cand is None:
        return X, y, sample_weight
    else:
        return X, y, X_cand, sample_weight, sample_weight_cand


def check_random_state(random_state, seed_multiplier=None):
    """Check validity of the given random state.

    Parameters
    ----------
    random_state : None | int | instance of RandomState
        If random_state is None, return the RandomState singleton used by
        np.random.
        If random_state is an int, return a new RandomState.
        If random_state is already a RandomState instance, return it.
        Otherwise raise ValueError.
    seed_multiplier : None | int, optional (default=None)
        If the random_state and seed_multiplier are not None, draw a new int
        from the random state, multiply it with the multiplier, and use the
        product as the seed of a new random state.

    Returns
    -------
    random_state: instance of RandomState
        The validated random state.
    """
    if random_state is None or seed_multiplier is None:
        return sklearn.utils.check_random_state(random_state)

    check_scalar(seed_multiplier, name='seed_multiplier', target_type=int,
                 min_val=1)
    random_state = copy.deepcopy(random_state)
    random_state = sklearn.utils.check_random_state(random_state)

    seed = (random_state.randint(1, 2 ** 31) * seed_multiplier) % (2 ** 31)
    return np.random.RandomState(seed)


def check_type(obj, name, *target_types):
    """Check if obj is one of the given types.

    Parameters
    ----------
    obj: object
        The object to be checked.
    name: str
        The variable name of the object.
    target_types : iterable of types
        The possible types.
    """
    if all(not isinstance(obj, target_type) for target_type in target_types):
        if len(target_types) == 1:
            raise TypeError(
                f'`{name}` has type `{type(obj)}` but must have type '
                f'`{target_types[0]}`.')
        elif len(target_types) <= 3:
            error_str = f'`{name}` has type `{type(obj)}` but must have type '
            for i in range(len(target_types) - 1):
                error_str += f'`{target_types[i]}`,'
            error_str = error_str[:-1]
            error_str += f'or `{target_types[len(target_types) - 1]}`.'
            raise TypeError(error_str)
        else:
            raise TypeError(
                f'`{name}` has type `{type(obj)}` but must be one of the '
                f'following types: {target_types}.')


def check_bound(bound=None, X=None, ndim=2, epsilon=0,
                bound_must_be_given=False):
    """ Validates bound and returns the bound of X if bound is None.
    `bound` and `X` must not be None.

    Parameters
    ----------
    bound: array-like, shape (2, ndim), optional (default=None)
        The given bound of shape
        [[x1_min, x2_min, ..., xndim_min], [x1_max, x2_max, ..., xndim_max]]
    X: matrix-like, shape (n_samples, ndim), optional (default=None)
        The sample matrix X is the feature matrix representing samples.
    ndim: int, optional (default=2)
        The number of dimensions.
    epsilon: float, optional (default=0)
        The minimal distance between the returned bound and the values of `X`,
        if `bound` is not specified.
    bound_must_be_given: bool, optional (default=False)
        Whether it is allowed for the bound to be `None` and to be inferred by
        `X`.

    Returns
    -------
    bound: array-like, shape (2, ndim), optional (default=None)
        The given bound or bound of X.
    """

    if X is not None:
        X = check_array(X)
        if X.shape[1] != ndim:
            raise ValueError(f"`X` along axis 1 must be of length {ndim}. "
                             f"`X` along axis 1 is of length {X.shape[1]}.")
    if bound is not None:
        bound = check_array(bound)
        if bound.shape != (2, ndim):
            raise ValueError(f"Shape of `bound` must be (2, {ndim}). "
                             f"Shape of `bound` is {bound.shape}.")
    elif bound_must_be_given:
        raise ValueError("`bound` must not be `None`.")

    if bound is None and X is not None:
        minima = np.nanmin(X, axis=0) - epsilon
        maxima = np.nanmax(X, axis=0) + epsilon
        bound = np.append(minima.reshape(1, -1), maxima.reshape(1, -1), axis=0)
        return bound
    elif bound is not None and X is not None:
        if np.any(np.logical_or(bound[0] > X, X > bound[1])):
            warnings.warn("`X` contains values not within range of `bound`.")
        return bound
    elif bound is not None:
        return bound
    else:
        raise ValueError("`X` or `bound` must not be None.")


def check_budget_manager(budget, budget_manager, default_budget_manager_class,
                         default_budget_manager_dict=None):
    """Validate if budget manager is a budget_manager class and create a
        copy 'budget_manager_'.
        """
    if default_budget_manager_dict is None:
        default_budget_manager_dict = {}
    if budget_manager is None:
        budget_manager_ = default_budget_manager_class(
            budget=budget, **default_budget_manager_dict)
    else:
        if budget is not None and budget != budget_manager.budget:
            warnings.warn(
                "budget_manager is already given such that the budget "
                "is not used. The given budget differs from the "
                "budget_managers budget."
            )
        budget_manager_ = copy.deepcopy(budget_manager)
    return budget_manager_<|MERGE_RESOLUTION|>--- conflicted
+++ resolved
@@ -6,13 +6,8 @@
 import sklearn
 from sklearn.utils.validation import check_array, column_or_1d, \
     assert_all_finite, check_consistent_length
-<<<<<<< HEAD
 
 from ._label import MISSING_LABEL, check_missing_label
-=======
-# Define constant for missing label used throughout the package.
-MISSING_LABEL = np.nan
->>>>>>> 289b5346
 
 
 def check_scalar(x, name, target_type, min_inclusive=True, max_inclusive=True,
