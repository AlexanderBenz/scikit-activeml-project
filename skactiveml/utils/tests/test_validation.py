import unittest
import warnings

import numpy as np

from skactiveml.utils import check_cost_matrix, check_classes, \
    check_scalar, check_X_y, check_type, check_bound, check_budget_manager, \
    check_classifier_params
from skactiveml.utils import check_random_state, check_class_prior
<<<<<<< HEAD
from skactiveml.utils._validation import check_indices
=======
from skactiveml.stream.budget_manager import SplitBudget
>>>>>>> 8e24884e


class TestValidation(unittest.TestCase):

    def test_check_scalar(self):
        x = 5
        self.assertRaises(TypeError, check_scalar, x=x, target_type=float,
                          name='x')
        self.assertRaises(ValueError, check_scalar, x=x, target_type=int,
                          max_val=4, name='x')
        self.assertRaises(ValueError, check_scalar, x=x, target_type=int,
                          max_inclusive=False, max_val=5, name='x')
        self.assertRaises(ValueError, check_scalar, x=x, target_type=int,
                          min_val=6, name='x')
        self.assertRaises(ValueError, check_scalar, x=x, target_type=int,
                          min_inclusive=False, min_val=5, name='x')

    def test_check_classifier_params(self):
        self.assertRaises(ValueError, check_classifier_params,
                          classes=[0, 1 ,2], missing_label=np.nan,
                          cost_matrix=[[1, 1], [2, 0]])
        self.assertRaises(TypeError, check_classifier_params,
                          classes=['a', 'b'], missing_label=2,
                          cost_matrix=[[1, 1], [2, 0]])
        self.assertRaises(ValueError, check_classifier_params, classes=[0, 1],
                          missing_label='nan', cost_matrix=[[1, 1], [2, 0]])
        self.assertRaises(ValueError, check_classifier_params, classes=None,
                          missing_label=np.nan, cost_matrix=[[1, 1], [2, 0]])

    def test_check_classes(self):
        self.assertRaises(TypeError, check_classes, classes=[None, 1, 2])
        self.assertRaises(TypeError, check_classes, classes=['2', 1, 2])
        self.assertRaises(TypeError, check_classes, classes=2)
        self.assertRaises(ValueError, check_classes, classes=[1, 2, 2])

    def test_check_class_prior(self):
        self.assertRaises(TypeError, check_class_prior, None, 1)
        self.assertRaises(TypeError, check_class_prior, 1, None)
        self.assertRaises(ValueError, check_class_prior, 1, 0)
        self.assertRaises(ValueError, check_class_prior, -2, 2)
        self.assertRaises(ValueError, check_class_prior, [0, 1, -1], 3)
        self.assertRaises(ValueError, check_class_prior, [1, 2, 3], 2)
        np.testing.assert_array_equal(check_class_prior(1, 3), [1, 1, 1])

    def test_check_cost_matrix(self):
        self.assertRaises(ValueError, check_cost_matrix,
                          cost_matrix=[['2', '5'], ['a', '5']], n_classes=2)
        self.assertRaises(ValueError, check_cost_matrix,
                          cost_matrix=[[0, 1], [2, 0]], n_classes=3)
        self.assertRaises(ValueError, check_cost_matrix,
                          cost_matrix=[[0, 1], [2, 0]], n_classes=-1)
        self.assertRaises(TypeError, check_cost_matrix,
                          cost_matrix=[[0, 1], [2, 0]], n_classes=2.5)
        self.assertRaises(ValueError, check_cost_matrix,
                          cost_matrix=[[2, 1], [2, 2]], n_classes=2,
                          diagonal_is_zero=True)
        self.assertRaises(ValueError, check_cost_matrix,
                          cost_matrix=[[0, 1], [-1, 0]], n_classes=2,
                          only_non_negative=True)
        self.assertRaises(ValueError, check_cost_matrix,
                          cost_matrix=[[0, 0], [0, 0]], n_classes=2,
                          contains_non_zero=True)
        with warnings.catch_warnings(record=True) as w:
            warnings.simplefilter("always")
            check_cost_matrix(cost_matrix=[[1, 1], [2, 0]], n_classes=2)
            check_cost_matrix(cost_matrix=[[0, 1], [-1, 0]], n_classes=2)
            check_cost_matrix(cost_matrix=[[0, 0], [0, 0]], n_classes=2)
            assert len(w) == 3

    def test_check_X_y(self):
        X = [[1, 2], [3, 4]]
        y = [1, 0]
        X_cand = [[5, 6]]
        X, y, sample_weight = check_X_y(X, y)
        np.testing.assert_array_equal(sample_weight, np.array([1., 1.]))
        X, y, X_cand, sample_weight, sample_weight_cand = check_X_y(X, y, X_cand)
        np.testing.assert_array_equal(sample_weight_cand, np.array([1.]))
        sample_weight = [0.4, 0.6]
        X, y, X_cand, sample_weight, _ = check_X_y(X, y, X_cand, sample_weight)
        self.assertTrue(isinstance(X, np.ndarray))
        y = [[1], [0]]
        X, y, X_cand, sample_weight, _ = check_X_y(
            X, y, X_cand, sample_weight, multi_output=True
        )
        self.assertTrue(isinstance(y, np.ndarray))
        y = np.array([1, 0], dtype=object)
        X, y, X_cand, sample_weight, _ = check_X_y(
            X, y, X_cand, sample_weight, y_numeric=True
        )
        X_cand_false = [[5]]
        self.assertRaises(
            ValueError, check_X_y, X, y, X_cand_false, sample_weight,
            multi_output=True
        )
        y = np.array([[1, 0, 1], [2, 0, 1]])
        self.assertRaises(
            ValueError, check_X_y, X, y, X_cand, sample_weight,
            multi_output=True
        )

    def test_check_random_state(self):
        seed = 12
        self.assertRaises(ValueError, check_random_state, 'string')
        self.assertRaises(TypeError, check_random_state, seed, 'string')

        random_state = np.random.RandomState(seed)
        ra = check_random_state(random_state, 3)
        rb = check_random_state(random_state, 3)
        self.assertTrue(ra.rand() == rb.rand())

        ra = check_random_state(42, 3)
        rb = check_random_state(42, 3)
        self.assertTrue(ra.rand() == rb.rand())

        ra = check_random_state(None)
        rb = check_random_state(None)
        self.assertTrue(ra.rand() != rb.rand())
        ra = check_random_state(np.random.RandomState(None))
        rb = check_random_state(np.random.RandomState(None))
        self.assertTrue(ra.rand() != rb.rand())

    def test_check_type(self):
        self.assertRaises(TypeError, check_type, 10, 'a', str)
        self.assertRaises(TypeError, check_type, 10, 'a', str, bool)
        self.assertRaises(TypeError, check_type, 10, 'a', str, bool, map, list)
        check_type(10, 'a', int)

    def test_check_indices(self):
        A = np.array([[4, 5], [6, 1], [3, 4]])
        ind = np.array([0, 2])
        self.assertRaises(ValueError, check_indices, 'a', ind)
        self.assertRaises(TypeError, check_indices, 42, ind)
        self.assertRaises(ValueError, check_indices, A, 'b')
        self.assertRaises(TypeError, check_indices, A, 7)



    def test_check_bound(self):
        self.assertRaises(ValueError, check_bound, X=7)
        self.assertRaises(ValueError, check_bound, bound=7)

        X = np.array([[3, 4], [2, 7], [-1, 5]])
        wrong_X = np.array([[3, 4, 2]])
        correct_bound = np.array([[-1, 4], [3, 7]])
        small_bound = np.array([[1, 4], [3, 7]])
        wrong_bound = np.array([[1, 4]])

        re_correct_bound = check_bound(bound=correct_bound, X=X)
        re_no_bound = check_bound(X=X)
        re_no_X = check_bound(bound=correct_bound)
        np.testing.assert_array_equal(correct_bound, re_correct_bound)
        np.testing.assert_array_equal(correct_bound, re_no_bound)
        np.testing.assert_array_equal(correct_bound, re_no_X)
        with self.assertWarns(Warning):
            check_bound(small_bound, re_correct_bound)
        self.assertRaises(ValueError, check_bound, X=wrong_X)
        self.assertRaises(ValueError, check_bound, bound=wrong_bound)
        self.assertRaises(ValueError, check_bound)
        self.assertRaises(ValueError, check_bound, X=X,
                          bound_must_be_given=True)

    def test_check_budget_manager(self):

        self.assertIsNotNone(check_budget_manager(0.1, None, SplitBudget))
        with self.assertWarns(Warning):
            check_budget_manager(0.1, SplitBudget(budget=0.2), SplitBudget)<|MERGE_RESOLUTION|>--- conflicted
+++ resolved
@@ -5,13 +5,9 @@
 
 from skactiveml.utils import check_cost_matrix, check_classes, \
     check_scalar, check_X_y, check_type, check_bound, check_budget_manager, \
-    check_classifier_params
+    check_classifier_params, check_indices
 from skactiveml.utils import check_random_state, check_class_prior
-<<<<<<< HEAD
-from skactiveml.utils._validation import check_indices
-=======
 from skactiveml.stream.budget_manager import SplitBudget
->>>>>>> 8e24884e
 
 
 class TestValidation(unittest.TestCase):
