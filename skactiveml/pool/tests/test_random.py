--- conflicted
+++ resolved
@@ -11,16 +11,10 @@
     def setUp(self):
         self.X_cand = np.zeros((100, 2))
 
-<<<<<<< HEAD
-    def test_init(self):
-        rand = RandomSampler(random_state='string')
-        self.assertRaises(ValueError, rand.query, self.X_cand)
-=======
     def test_init_param_random_state(self):
         rs = RandomSampler(random_state='string')
         self.assertTrue(hasattr(rs, 'random_state'))
         self.assertRaises(ValueError, rs.query, X_cand=self.X_cand)
->>>>>>> d5db3edd
 
     def test_query_param_X_cand(self):
         rand = RandomSampler()
