"""
The :mod:`skactiveml.pool` module implements query strategies for pool-based
active learning.
"""

from ._probal import McPAL
from ._random import RandomSampler
from ._uncertainty import UncertaintySampling, expected_average_precision
from ._qbc import QBC, average_kl_divergence, vote_entropy
from ._expected_error import ExpectedErrorReduction
from ._four_ds import FourDS
from ._alce import ALCE

<<<<<<< HEAD
__all__ = ['RandomSampler', 'McPAL', 'XPAL', 'UncertaintySampling',
           'ExpectedErrorReduction', 'QBC', 'FourDS', 'ALCE']
=======
__all__ = ['RandomSampler', 'McPAL', 'UncertaintySampling',
           'ExpectedErrorReduction', 'QBC', 'FourDS']
>>>>>>> d9c04ef7
<|MERGE_RESOLUTION|>--- conflicted
+++ resolved
@@ -11,10 +11,5 @@
 from ._four_ds import FourDS
 from ._alce import ALCE
 
-<<<<<<< HEAD
-__all__ = ['RandomSampler', 'McPAL', 'XPAL', 'UncertaintySampling',
-           'ExpectedErrorReduction', 'QBC', 'FourDS', 'ALCE']
-=======
 __all__ = ['RandomSampler', 'McPAL', 'UncertaintySampling',
-           'ExpectedErrorReduction', 'QBC', 'FourDS']
->>>>>>> d9c04ef7
+           'ExpectedErrorReduction', 'QBC', 'FourDS', 'ALCE']