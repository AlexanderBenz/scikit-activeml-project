"""
Query-by-committee strategies.
"""

# Author: Pascal Mergard <Pascal.Mergard@student.uni-kassel.de>
#         Marek Herde <marek.herde@uni-kassel.de>

from copy import deepcopy

import numpy as np
from sklearn import clone
from sklearn.utils.validation import check_array, _is_arraylike

from ..base import SingleAnnotatorPoolQueryStrategy, SkactivemlClassifier
from ..utils import (
    simple_batch,
    check_type,
    compute_vote_vectors,
    MISSING_LABEL,
    check_equal_missing_label,
)


class QueryByCommittee(SingleAnnotatorPoolQueryStrategy):
    """Query-by-Committee.

    The Query-by-Committee (QueryByCommittee) strategy uses an ensemble of
    classifiers to identify on which instances many classifiers disagree.

    Parameters
    ----------
    method : string, default='KL_divergence'
        The method to calculate the disagreement. KL_divergence or
        vote_entropy are possible.
    missing_label : scalar or string or np.nan or None, default=np.nan
        Value to represent a missing label.
    random_state: numeric or np.random.RandomState, default=None
        The random state to use.

    References
    ----------
    [1] H.S. Seung, M. Opper, and H. Sompolinsky. Query by committee.
        In Proceedings of the ACM Workshop on Computational Learning Theory,
        pages 287-294, 1992.
    [2] N. Abe and H. Mamitsuka. Query learning strategies using boosting and
        bagging. In Proceedings of the International Conference on Machine
        Learning (ICML), pages 1-9. Morgan Kaufmann, 1998.
    """

    def __init__(
        self,
        method="KL_divergence",
        missing_label=MISSING_LABEL,
        random_state=None,
    ):
        super().__init__(missing_label=missing_label, random_state=random_state)
        self.method = method

    def query(
        self,
        X,
        y,
        ensemble,
        fit_ensemble=True,
        sample_weight=None,
        candidates=None,
        batch_size=1,
        return_utilities=False,
    ):
        """Determines for which candidate samples labels are to be queried.

        Parameters
        ----------
        X : array-like of shape (n_samples, n_features)
            Training data set, usually complete, i.e. including the labeled and
            unlabeled samples.
        y : array-like of shape (n_samples)
            Labels of the training data set (possibly including unlabeled ones
            indicated by self.MISSING_LABEL.
        ensemble : array-like of shape (n_estimators) or SkactivemlClassifier
            If `ensemble` is a `SkactivemlClassifier`, it must have
            `n_estimators` and `estimators_` after fitting as attribute. Then,
            its estimators will be used as committee. If `ensemble` is
            array-like, each element of this list must be
            `SkactivemlClassifier` and will be used as committee member.
        fit_ensemble : bool, default=True
            Defines whether the ensemble should be fitted on `X`, `y`, and
            `sample_weight`.
        sample_weight: array-like of shape (n_samples), default=None
            Weights of training samples in `X`.
        sample_weight: array-like of shape (n_samples), default=None
            Weights of training samples in `X`.
        candidates : None or array-like of shape (n_candidates), dtype=int or
                array-like of shape (n_candidates, n_features), default=None
            If candidates is None, the unlabeled samples from (X,y) are
            considered as candidates.
            If candidates is of shape (n_candidates) and of type int,
            candidates is considered as the indices of the samples in (X,y).
            If candidates is of shape (n_candidates, n_features), the
            candidates are directly given in candidates (not necessarily
            contained in X). This is not supported by all query strategies.
        batch_size : int, default=1
            The number of samples to be selected in one AL cycle.
        return_utilities : bool, default=False
            If true, also return the utilities based on the query strategy.

        Returns
        -------
        query_indices : numpy.ndarray of shape (batch_size)
            The query_indices indicate for which candidate sample a label is
            to queried, e.g., `query_indices[0]` indicates the first selected
            sample.
            If candidates is None or of shape (n_candidates), the indexing
            refers to samples in X.
            If candidates is of shape (n_candidates, n_features), the indexing
            refers to samples in candidates.
        utilities : numpy.ndarray of shape (batch_size, n_samples) or
                numpy.ndarray of shape (batch_size, n_candidates)
            The utilities of samples after each selected sample of the batch,
            e.g., `utilities[0]` indicates the utilities used for selecting
            the first sample (with index `query_indices[0]`) of the batch.
            Utilities for labeled samples will be set to np.nan.
            If candidates is None or of shape (n_candidates), the indexing
            refers to samples in X.
            If candidates is of shape (n_candidates, n_features), the indexing
            refers to samples in candidates.
        """
        # Validate input parameters.
        X, y, candidates, batch_size, return_utilities = self._validate_data(
            X, y, candidates, batch_size, return_utilities, reset=True
        )

        X_cand, mapping = self._transform_candidates(candidates, X, y)

        # Validate classifier type.
        check_type(fit_ensemble, "fit_ensemble", bool)

        # Check attributed `method`.
        if self.method not in ["KL_divergence", "vote_entropy"]:
            raise ValueError(
                f"The given method {self.method} is not valid. "
                f"Supported methods are 'KL_divergence' and 'vote_entropy'"
            )

        # Check if the parameter `ensemble` is valid.
        if isinstance(ensemble, SkactivemlClassifier) and (
<<<<<<< HEAD
            hasattr(ensemble, "n_estimators") or hasattr(ensemble, "estimators")
=======
            hasattr(ensemble, "n_estimators")
            or hasattr(ensemble, "estimators")
>>>>>>> fc7f08dc
        ):
            check_equal_missing_label(
                ensemble.missing_label, self.missing_label_
            )
            # Fit the ensemble.
            if fit_ensemble:
                ensemble = clone(ensemble).fit(X, y, sample_weight)
            classes = ensemble.classes_
            if hasattr(ensemble, "estimators_"):
                est_arr = ensemble.estimators_
            else:
                if hasattr(ensemble, "estimators"):
                    n_estimators = len(ensemble.estimators)
                else:
                    n_estimators = ensemble.n_estimators
                est_arr = [ensemble] * n_estimators
        elif _is_arraylike(ensemble):
            est_arr = deepcopy(ensemble)
            for i in range(len(est_arr)):
                check_type(est_arr[i], f"ensemble[{i}]", SkactivemlClassifier)
                check_equal_missing_label(
                    est_arr[i].missing_label, self.missing_label_
                )
                # Fit the ensemble.
                if fit_ensemble:
                    est_arr[i] = est_arr[i].fit(X, y, sample_weight)

                if i > 0:
                    np.testing.assert_array_equal(
                        est_arr[i - 1].classes_,
                        est_arr[i].classes_,
                        err_msg=f"The inferred classes of the {i - 1}-th and "
                        f"{i}-th are not equal. Set the `classes` "
                        f"parameter of each ensemble member to avoid "
                        f"this error.",
                    )
            classes = est_arr[0].classes_
        else:
            raise TypeError(
                f"`ensemble` must either be a `{SkactivemlClassifier} "
                f"with the attribute `n_ensembles` and `estimators_` after "
                f"fitting or a list of {SkactivemlClassifier} objects."
            )

        # Compute utilities.
        if self.method == "KL_divergence":
            probas = np.array([est.predict_proba(X_cand) for est in est_arr])
            utilities_cand = average_kl_divergence(probas)
        elif self.method == "vote_entropy":
            votes = np.array([est.predict(X_cand) for est in est_arr]).T
            utilities_cand = vote_entropy(votes, classes)

        if mapping is None:
            utilities = utilities_cand
        else:
            utilities = np.full(len(X), np.nan)
            utilities[mapping] = utilities_cand

        return simple_batch(
            utilities,
            self.random_state_,
            batch_size=batch_size,
            return_utilities=return_utilities,
        )


def average_kl_divergence(probas):
    """Calculates the average Kullback-Leibler (KL) divergence for measuring
    the level of disagreement in QueryByCommittee.

    Parameters
    ----------
    probas : array-like, shape (n_estimators, n_samples, n_classes)
        The probability estimates of all estimators, samples, and classes.

    Returns
    -------
    scores: np.ndarray, shape (n_samples)
        The Kullback-Leibler (KL) divergences.

    References
    ----------
    [1] A. McCallum and K. Nigam. Employing EM in pool-based active learning
        for text classification. In Proceedings of the International Conference
        on Machine Learning (ICML), pages 359-367. Morgan Kaufmann, 1998.
    """
    # Check probabilities.
    probas = check_array(probas, allow_nd=True)
    if probas.ndim != 3:
        raise ValueError(
            f"Expected 3D array, got {probas.ndim}D array instead."
        )

    # Calculate the average KL divergence.
    probas_mean = np.mean(probas, axis=0)
    with np.errstate(divide="ignore", invalid="ignore"):
        scores = np.nansum(
            np.nansum(probas * np.log(probas / probas_mean), axis=2), axis=0
        )
    scores = scores / probas.shape[0]

    return scores


def vote_entropy(votes, classes):
    """Calculates the vote entropy for measuring the level of disagreement in
    QueryByCommittee.

    Parameters
    ----------
    votes : array-like, shape (n_samples, n_estimators)
        The class predicted by the estimators for each sample.
    classes : array-like, shape (n_classes)
        A list of all possible classes.

    Returns
    -------
    vote_entropy : np.ndarray, shape (n_samples)
        The vote entropy of each row in `votes`.

    References
    ----------
    [1] Engelson, Sean P., and Ido Dagan.
        Minimizing manual annotation cost in supervised training from corpora.
        arXiv preprint cmp-lg/9606030 (1996).
    """
    # Check `votes` array.
    votes = check_array(votes)

    # Count the votes.
    vote_count = compute_vote_vectors(
        y=votes, classes=classes, missing_label=None
    )

    # Compute vote entropy.
    v = vote_count / len(votes)
    with np.errstate(divide="ignore", invalid="ignore"):
        scores = -np.nansum(v * np.log(v), axis=1) / np.log(len(votes))
    return scores<|MERGE_RESOLUTION|>--- conflicted
+++ resolved
@@ -53,7 +53,9 @@
         missing_label=MISSING_LABEL,
         random_state=None,
     ):
-        super().__init__(missing_label=missing_label, random_state=random_state)
+        super().__init__(
+            missing_label=missing_label, random_state=random_state
+        )
         self.method = method
 
     def query(
@@ -144,12 +146,8 @@
 
         # Check if the parameter `ensemble` is valid.
         if isinstance(ensemble, SkactivemlClassifier) and (
-<<<<<<< HEAD
-            hasattr(ensemble, "n_estimators") or hasattr(ensemble, "estimators")
-=======
             hasattr(ensemble, "n_estimators")
             or hasattr(ensemble, "estimators")
->>>>>>> fc7f08dc
         ):
             check_equal_missing_label(
                 ensemble.missing_label, self.missing_label_
